--- conflicted
+++ resolved
@@ -16,11 +16,7 @@
 from contextlib import contextmanager
 from glob import glob
 from os import environ
-<<<<<<< HEAD
 from subprocess import run
-=======
-from subprocess import PIPE, run
->>>>>>> 4f3a021c
 from sys import executable
 from tempfile import mkdtemp
 
@@ -175,7 +171,6 @@
     assert len(cmds) == 2, 'bad # of commands'
 
 
-<<<<<<< HEAD
 def test_ignore_comment():
     nb_code = 'x = 1'
     nb = gen_nb(['#%nuclio cmd ls', nb_code])
@@ -183,7 +178,8 @@
     commands = config['spec']['build']['commands']
     assert len(commands) == 0, 'commented magic not ignored'
     assert nb_code in code, 'missing code'
-=======
+
+
 def test_start():
     cells = [
         'a = 1',
@@ -196,6 +192,7 @@
     for cell in cells[:2]:
         assert cell not in code, '{!r} in code'.format(cell)
     for cell in cells[2:]:
+        cell = export.filter_comments(cell)
         assert cell in code, '{!r} not in code'.format(cell)
 
 
@@ -204,5 +201,4 @@
     nb = gen_nb([cell])
     _, config = export_notebook(nb)
     cmds = config['spec']['build']['commands']
-    assert environ['HOME'] in cmds[0], '${HOME} not expanded'
->>>>>>> 4f3a021c
+    assert environ['HOME'] in cmds[0], '${HOME} not expanded'