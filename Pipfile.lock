--- conflicted
+++ resolved
@@ -1,11 +1,7 @@
 {
     "_meta": {
         "hash": {
-<<<<<<< HEAD
-            "sha256": "7bdf0f5dd3bb381bf032e873a8ac303466b32446d9a2dcc69023fb6384cbc574"
-=======
-            "sha256": "09aedb221381848a39d991a038bb36c8b72c435319aea800cd25a3527d173fd7"
->>>>>>> 75f96f75
+            "sha256": "cb04a1b551f4bf64689256fa0422a8db5309623ee53e23438bf75a7ba006026f"
         },
         "pipfile-spec": 6,
         "requires": {},
@@ -20,19 +16,11 @@
     "default": {
         "anyio": {
             "hashes": [
-<<<<<<< HEAD
-                "sha256:048e05d0f6caeed70d731f3db756d35dcc1f35747c8c403364a8332c630441b8",
-                "sha256:f75253795a87df48568485fd18cdd2a3fa5c4f7c5be8e5e36637733fce06fed6"
-            ],
-            "markers": "python_version >= '3.8'",
-            "version": "==4.3.0"
-=======
-                "sha256:5aadc6a1bbb7cdb0bede386cac5e2940f5e2ff3aa20277e991cf028e0585ce94",
-                "sha256:c1b2d8f46a8a812513012e1107cb0e68c17159a7a594208005a57dc776e1bdc7"
-            ],
-            "markers": "python_version >= '3.8'",
-            "version": "==4.4.0"
->>>>>>> 75f96f75
+                "sha256:25ea0d673ae30af41a0c442f81cf3b38c7e79fdc7b60335a4c14e05eb0947421",
+                "sha256:fbbe32bd270d2a2ef3ed1c5d45041250284e31fc0a4df4a5a6071842051a51e3"
+            ],
+            "markers": "python_full_version >= '3.6.2'",
+            "version": "==3.6.2"
         },
         "appnope": {
             "hashes": [
@@ -118,54 +106,28 @@
         },
         "boto3": {
             "hashes": [
-<<<<<<< HEAD
-                "sha256:0e966b8a475ecb06cc0846304454b8da2473d4c8198a45dfb2c5304871986883",
-                "sha256:5f278b95fb2b32f3d09d950759a05664357ba35d81107bab1537c4ddd212cd8c"
+                "sha256:17f0d782487275cac12676a61b3f1a4900954cc454c842b8551ca47a3dcd59b4",
+                "sha256:bf808f7433629650128ab577a9d4a0f4daf072d9f2f3a907b9d567a6952d9154"
             ],
             "index": "pypi",
-            "version": "==1.33.13"
+            "version": "==1.26.77"
         },
         "botocore": {
             "hashes": [
-                "sha256:aeadccf4b7c674c7d47e713ef34671b834bc3e89723ef96d994409c9f54666e6",
-                "sha256:fb577f4cb175605527458b04571451db1bd1a2036976b626206036acd4496617"
-            ],
-            "markers": "python_version >= '3.7'",
-            "version": "==1.33.13"
+                "sha256:9d94a02f2584b52c65fb3cb309fb1b29d6d0c36d69062722b0275c1c382c44c9",
+                "sha256:d8aa7bffe2422de282b2d02945b7b45d5fecf00f67b65eebb0b1fa3de1abc6d0"
+            ],
+            "markers": "python_version >= '3.7'",
+            "version": "==1.29.77"
         },
         "certifi": {
             "hashes": [
-                "sha256:0569859f95fc761b18b45ef421b1290a0f65f147e92a1e5eb3e635f9a5e4e66f",
-                "sha256:dc383c07b76109f368f6106eee2b593b04a011ea4d55f652c6ca24a754d1cdd1"
-=======
-                "sha256:344f635233c85dbb509b87638232ff9132739f90bb5e6bf01fa0e0a521a9107e",
-                "sha256:6f5d7a20afbe45e3f7c6b5e96071752d36c3942535b1f7924964f1fdf25376a7"
-            ],
-            "index": "pypi",
-            "markers": "python_version >= '3.8'",
-            "version": "==1.34.135"
-        },
-        "botocore": {
-            "hashes": [
-                "sha256:2e72f37072f75cb1391fca9d7a4c32cecb52a3557d62431d0f59d5311dc7d0cf",
-                "sha256:3aa9e85e7c479babefb5a590e844435449df418085f3c74d604277bc52dc3109"
-            ],
-            "markers": "python_version >= '3.8'",
-            "version": "==1.34.135"
-        },
-        "certifi": {
-            "hashes": [
-                "sha256:5a1e7645bc0ec61a09e26c36f6106dd4cf40c6db3a1fb6352b0244e7fb057c7b",
-                "sha256:c198e21b1289c2ab85ee4e67bb4b4ef3ead0892059901a8d5b622f24a1101e90"
->>>>>>> 75f96f75
+                "sha256:35824b4c3a97115964b408844d64aa14db1cc518f6562e8d7261699d1350a9e3",
+                "sha256:4ad3232f5e926d6718ec31cfc1fcadfde020920e278684144551c91769c7bc18"
             ],
             "index": "pypi",
             "markers": "python_version >= '3.6'",
-<<<<<<< HEAD
-            "version": "==2024.2.2"
-=======
-            "version": "==2024.7.4"
->>>>>>> 75f96f75
+            "version": "==2022.12.7"
         },
         "cffi": {
             "hashes": [
@@ -331,59 +293,27 @@
         },
         "debugpy": {
             "hashes": [
-<<<<<<< HEAD
-                "sha256:016a9fcfc2c6b57f939673c874310d8581d51a0fe0858e7fac4e240c5eb743cb",
-                "sha256:0de56aba8249c28a300bdb0672a9b94785074eb82eb672db66c8144fff673146",
-                "sha256:1a9fe0829c2b854757b4fd0a338d93bc17249a3bf69ecf765c61d4c522bb92a8",
-                "sha256:28acbe2241222b87e255260c76741e1fbf04fdc3b6d094fcf57b6c6f75ce1242",
-                "sha256:3a79c6f62adef994b2dbe9fc2cc9cc3864a23575b6e387339ab739873bea53d0",
-                "sha256:3bda0f1e943d386cc7a0e71bfa59f4137909e2ed947fb3946c506e113000f741",
-                "sha256:3ebb70ba1a6524d19fa7bb122f44b74170c447d5746a503e36adc244a20ac539",
-                "sha256:58911e8521ca0c785ac7a0539f1e77e0ce2df753f786188f382229278b4cdf23",
-                "sha256:6df9aa9599eb05ca179fb0b810282255202a66835c6efb1d112d21ecb830ddd3",
-                "sha256:7a3afa222f6fd3d9dfecd52729bc2e12c93e22a7491405a0ecbf9e1d32d45b39",
-                "sha256:7eb7bd2b56ea3bedb009616d9e2f64aab8fc7000d481faec3cd26c98a964bcdd",
-                "sha256:92116039b5500633cc8d44ecc187abe2dfa9b90f7a82bbf81d079fcdd506bae9",
-                "sha256:a2e658a9630f27534e63922ebf655a6ab60c370f4d2fc5c02a5b19baf4410ace",
-                "sha256:bfb20cb57486c8e4793d41996652e5a6a885b4d9175dd369045dad59eaacea42",
-                "sha256:caad2846e21188797a1f17fc09c31b84c7c3c23baf2516fed5b40b378515bbf0",
-                "sha256:d915a18f0597ef685e88bb35e5d7ab968964b7befefe1aaea1eb5b2640b586c7",
-                "sha256:dda73bf69ea479c8577a0448f8c707691152e6c4de7f0c4dec5a4bc11dee516e",
-                "sha256:e38beb7992b5afd9d5244e96ad5fa9135e94993b0c551ceebf3fe1a5d9beb234",
-                "sha256:edcc9f58ec0fd121a25bc950d4578df47428d72e1a0d66c07403b04eb93bcf98",
-                "sha256:efd3fdd3f67a7e576dd869c184c5dd71d9aaa36ded271939da352880c012e703",
-                "sha256:f696d6be15be87aef621917585f9bb94b1dc9e8aced570db1b8a6fc14e8f9b42",
-                "sha256:fd97ed11a4c7f6d042d320ce03d83b20c3fb40da892f994bc041bbc415d7a099"
-            ],
-            "markers": "python_version >= '3.8'",
-            "version": "==1.8.1"
-=======
-                "sha256:0600faef1d0b8d0e85c816b8bb0cb90ed94fc611f308d5fde28cb8b3d2ff0fe3",
-                "sha256:1523bc551e28e15147815d1397afc150ac99dbd3a8e64641d53425dba57b0ff9",
-                "sha256:15bc2f4b0f5e99bf86c162c91a74c0631dbd9cef3c6a1d1329c946586255e859",
-                "sha256:16c8dcab02617b75697a0a925a62943e26a0330da076e2a10437edd9f0bf3755",
-                "sha256:16e16df3a98a35c63c3ab1e4d19be4cbc7fdda92d9ddc059294f18910928e0ca",
-                "sha256:2cbd4d9a2fc5e7f583ff9bf11f3b7d78dfda8401e8bb6856ad1ed190be4281ad",
-                "sha256:3f8c3f7c53130a070f0fc845a0f2cee8ed88d220d6b04595897b66605df1edd6",
-                "sha256:40f062d6877d2e45b112c0bbade9a17aac507445fd638922b1a5434df34aed02",
-                "sha256:5a019d4574afedc6ead1daa22736c530712465c0c4cd44f820d803d937531b2d",
-                "sha256:5d3ccd39e4021f2eb86b8d748a96c766058b39443c1f18b2dc52c10ac2757835",
-                "sha256:62658aefe289598680193ff655ff3940e2a601765259b123dc7f89c0239b8cd3",
-                "sha256:7ee2e1afbf44b138c005e4380097d92532e1001580853a7cb40ed84e0ef1c3d2",
-                "sha256:7f8d57a98c5a486c5c7824bc0b9f2f11189d08d73635c326abef268f83950326",
-                "sha256:8a13417ccd5978a642e91fb79b871baded925d4fadd4dfafec1928196292aa0a",
-                "sha256:95378ed08ed2089221896b9b3a8d021e642c24edc8fef20e5d4342ca8be65c00",
-                "sha256:acdf39855f65c48ac9667b2801234fc64d46778021efac2de7e50907ab90c634",
-                "sha256:bd11fe35d6fd3431f1546d94121322c0ac572e1bfb1f6be0e9b8655fb4ea941e",
-                "sha256:c78ba1680f1015c0ca7115671fe347b28b446081dada3fedf54138f44e4ba031",
-                "sha256:cf327316ae0c0e7dd81eb92d24ba8b5e88bb4d1b585b5c0d32929274a66a5210",
-                "sha256:d3408fddd76414034c02880e891ea434e9a9cf3a69842098ef92f6e809d09afa",
-                "sha256:e24ccb0cd6f8bfaec68d577cb49e9c680621c336f347479b3fce060ba7c09ec1",
-                "sha256:f179af1e1bd4c88b0b9f0fa153569b24f6b6f3de33f94703336363ae62f4bf47"
-            ],
-            "markers": "python_version >= '3.8'",
-            "version": "==1.8.2"
->>>>>>> 75f96f75
+                "sha256:0ea1011e94416e90fb3598cc3ef5e08b0a4dd6ce6b9b33ccd436c1dffc8cd664",
+                "sha256:11a0f3a106f69901e4a9a5683ce943a7a5605696024134b522aa1bfda25b5fec",
+                "sha256:23363e6d2a04d726bbc1400bd4e9898d54419b36b2cdf7020e3e215e1dcd0f8e",
+                "sha256:23c29e40e39ad7d869d408ded414f6d46d82f8a93b5857ac3ac1e915893139ca",
+                "sha256:549ae0cb2d34fc09d1675f9b01942499751d174381b6082279cf19cdb3c47cbe",
+                "sha256:70ab53918fd907a3ade01909b3ed783287ede362c80c75f41e79596d5ccacd32",
+                "sha256:72687b62a54d9d9e3fb85e7a37ea67f0e803aaa31be700e61d2f3742a5683917",
+                "sha256:78739f77c58048ec006e2b3eb2e0cd5a06d5f48c915e2fc7911a337354508110",
+                "sha256:7aa7e103610e5867d19a7d069e02e72eb2b3045b124d051cfd1538f1d8832d1b",
+                "sha256:87755e173fcf2ec45f584bb9d61aa7686bb665d861b81faa366d59808bbd3494",
+                "sha256:9b5d1b13d7c7bf5d7cf700e33c0b8ddb7baf030fcf502f76fc061ddd9405d16c",
+                "sha256:a771739902b1ae22a120dbbb6bd91b2cae6696c0e318b5007c5348519a4211c6",
+                "sha256:b9c2130e1c632540fbf9c2c88341493797ddf58016e7cba02e311de9b0a96b67",
+                "sha256:be596b44448aac14eb3614248c91586e2bc1728e020e82ef3197189aae556115",
+                "sha256:c05349890804d846eca32ce0623ab66c06f8800db881af7a876dc073ac1c2225",
+                "sha256:de4a045fbf388e120bb6ec66501458d3134f4729faed26ff95de52a754abddb1",
+                "sha256:dff595686178b0e75580c24d316aa45a8f4d56e2418063865c114eef651a982e",
+                "sha256:f6383c29e796203a0bba74a250615ad262c4279d398e89d895a69d3069498305"
+            ],
+            "markers": "python_version >= '3.7'",
+            "version": "==1.6.6"
         },
         "decorator": {
             "hashes": [
@@ -427,17 +357,10 @@
         },
         "fastjsonschema": {
             "hashes": [
-<<<<<<< HEAD
-                "sha256:3672b47bc94178c9f23dbb654bf47440155d4db9df5f7bc47643315f9c405cd0",
-                "sha256:e3126a94bdc4623d3de4485f8d468a12f02a67921315ddc87836d6e456dc789d"
-            ],
-            "version": "==2.19.1"
-=======
-                "sha256:3d48fc5300ee96f5d116f10fe6f28d938e6008f59a6a025c2649475b87f76a23",
-                "sha256:5875f0b0fa7a0043a91e93a9b8f793bcbbba9691e7fd83dca95c28ba26d21f0a"
-            ],
-            "version": "==2.20.0"
->>>>>>> 75f96f75
+                "sha256:01e366f25d9047816fe3d288cbfc3e10541daf0af2044763f3d0ade42476da18",
+                "sha256:21f918e8d9a1a4ba9c22e09574ba72267a6762d47822db9add95f6454e51cc1c"
+            ],
+            "version": "==2.16.2"
         },
         "fqdn": {
             "hashes": [
@@ -456,20 +379,11 @@
         },
         "importlib-metadata": {
             "hashes": [
-<<<<<<< HEAD
-                "sha256:30962b96c0c223483ed6cc7280e7f0199feb01a0e40cfae4d4450fc6fab1f570",
-                "sha256:b78938b926ee8d5f020fc4772d487045805a55ddbad2ecf21c6d60938dc7fcd2"
+                "sha256:7efb448ec9a5e313a57655d35aa54cd3e01b7e1fbcf72dce1bf06119420f5bad",
+                "sha256:e354bedeb60efa6affdcc8ae121b73544a7aa74156d047311948f6d711cd378d"
             ],
             "markers": "python_version < '3.10'",
-            "version": "==7.1.0"
-=======
-                "sha256:509ecb2ab77071db5137c655e24ceb3eee66e7bbc6574165d0d114d9fc4bbe68",
-                "sha256:ffef94b0b66046dd8ea2d619b701fe978d9264d38f3998bc4c27ec3b146a87c8"
-            ],
-            "index": "pypi",
-            "markers": "python_version >= '3.8'",
-            "version": "==7.2.1"
->>>>>>> 75f96f75
+            "version": "==6.0.0"
         },
         "ipykernel": {
             "hashes": [
@@ -527,17 +441,10 @@
         },
         "jsonpointer": {
             "hashes": [
-<<<<<<< HEAD
-                "sha256:15d51bba20eea3165644553647711d150376234112651b4f1811022aecad7d7a",
-                "sha256:585cee82b70211fa9e6043b7bb89db6e1aa49524340dde8ad6b63206ea689d88"
-            ],
-            "version": "==2.4"
-=======
-                "sha256:13e088adc14fca8b6aa8177c044e12701e6ad4b28ff10e65f2267a90109c9942",
-                "sha256:2b2d729f2091522d61c3b31f82e11870f60b68f43fbc705cb76bf4b832af59ef"
-            ],
-            "version": "==3.0.0"
->>>>>>> 75f96f75
+                "sha256:51801e558539b4e9cd268638c078c6c5746c9ac96bc38152d443400e4f3793e9",
+                "sha256:97cba51526c829282218feb99dab1b1e6bdf8efd1c43dc9d57be093c0d69c99a"
+            ],
+            "version": "==2.3"
         },
         "jsonschema": {
             "hashes": [
@@ -549,39 +456,17 @@
         },
         "jsonschema-specifications": {
             "hashes": [
-<<<<<<< HEAD
                 "sha256:48a76787b3e70f5ed53f1160d2b81f586e4ca6d1548c5de7085d1682674764cc",
                 "sha256:87e4fdf3a94858b8a2ba2778d9ba57d8a9cafca7c7489c46ba0d30a8bc6a9c3c"
             ],
             "markers": "python_version >= '3.8'",
             "version": "==2023.12.1"
-=======
-                "sha256:5b22d434a45935119af990552c862e5d6d564e8f6601206b305a61fdf661a2b7",
-                "sha256:ff4cfd6b1367a40e7bc6411caec72effadd3db0bbe5017de188f2d6108335802"
-            ],
-            "markers": "python_version >= '3.8'",
-            "version": "==4.22.0"
->>>>>>> 75f96f75
-        },
-        "jsonschema-specifications": {
-            "hashes": [
-<<<<<<< HEAD
+        },
+        "jupyter-client": {
+            "hashes": [
                 "sha256:214668aaea208195f4c13d28eb272ba79f945fc0cf3f11c7092c20b2ca1980e7",
                 "sha256:52be28e04171f07aed8f20e1616a5a552ab9fee9cbbe6c1896ae170c3880d392"
             ],
-=======
-                "sha256:48a76787b3e70f5ed53f1160d2b81f586e4ca6d1548c5de7085d1682674764cc",
-                "sha256:87e4fdf3a94858b8a2ba2778d9ba57d8a9cafca7c7489c46ba0d30a8bc6a9c3c"
-            ],
-            "markers": "python_version >= '3.8'",
-            "version": "==2023.12.1"
-        },
-        "jupyter-client": {
-            "hashes": [
-                "sha256:214668aaea208195f4c13d28eb272ba79f945fc0cf3f11c7092c20b2ca1980e7",
-                "sha256:52be28e04171f07aed8f20e1616a5a552ab9fee9cbbe6c1896ae170c3880d392"
-            ],
->>>>>>> 75f96f75
             "markers": "python_version >= '3.7'",
             "version": "==7.4.9"
         },
@@ -603,19 +488,11 @@
         },
         "jupyter-server": {
             "hashes": [
-<<<<<<< HEAD
-                "sha256:659154cea512083434fd7c93b7fe0897af7a2fd0b9dd4749282b42eaac4ae677",
-                "sha256:fb6be52c713e80e004fac34b35a0990d6d36ba06fd0a2b2ed82b899143a64210"
-            ],
-            "markers": "python_version >= '3.8'",
-            "version": "==2.14.0"
-=======
-                "sha256:12558d158ec7a0653bf96cc272bc7ad79e0127d503b982ed144399346694f726",
-                "sha256:16f7177c3a4ea8fe37784e2d31271981a812f0b2874af17339031dc3510cc2a5"
-            ],
-            "markers": "python_version >= '3.8'",
-            "version": "==2.14.1"
->>>>>>> 75f96f75
+                "sha256:29d6657bfb160b0e39b9030d67f33f918a188f2eba28065314a933b327fef872",
+                "sha256:b15078954120886d580e19d1746e2b62a3dc7bd082cb4716115c25fcd7061b00"
+            ],
+            "markers": "python_version >= '3.8'",
+            "version": "==2.3.0"
         },
         "jupyter-server-terminals": {
             "hashes": [
@@ -717,19 +594,11 @@
         },
         "nbclassic": {
             "hashes": [
-<<<<<<< HEAD
-                "sha256:0ae11eb2319455d805596bf320336cda9554b41d99ab9a3c31bf8180bffa30e3",
-                "sha256:f99e4769b4750076cd4235c044b61232110733322384a94a63791d2e7beacc66"
-            ],
-            "markers": "python_version >= '3.7'",
-            "version": "==1.0.0"
-=======
-                "sha256:77b77ba85f9e988f9bad85df345b514e9e64c7f0e822992ab1df4a78ac64fc1e",
-                "sha256:8c0fd6e36e320a18657ff44ed96c3a400f17a903a3744fc322303a515778f2ba"
-            ],
-            "markers": "python_version >= '3.7'",
-            "version": "==1.1.0"
->>>>>>> 75f96f75
+                "sha256:40f11bbcc59e8956c3d5ef132dec8e5a853e893ecf831e791d54da0d8a50d79d",
+                "sha256:6403a996562dadefa7fee9c49e17b663b5fd508241de5df655b90011cf3342d9"
+            ],
+            "markers": "python_version >= '3.7'",
+            "version": "==0.5.2"
         },
         "nbclient": {
             "hashes": [
@@ -745,11 +614,7 @@
                 "sha256:86ca91ba266b0a448dc96fa6c5b9d98affabde2867b363258703536807f9f7f4"
             ],
             "index": "pypi",
-<<<<<<< HEAD
-=======
-            "markers": "python_version >= '3.8'",
->>>>>>> 75f96f75
-            "version": "==7.16.4"
+            "version": "==7.2.9"
         },
         "nbformat": {
             "hashes": [
@@ -773,11 +638,7 @@
                 "sha256:a6afa9a4ff4d149a0771ff8b8c881a7a73b3835f9add0606696d6e9d98ac1cd0"
             ],
             "index": "pypi",
-<<<<<<< HEAD
-=======
-            "markers": "python_version >= '3.7'",
->>>>>>> 75f96f75
-            "version": "==6.5.7"
+            "version": "==6.5.2"
         },
         "notebook-shim": {
             "hashes": [
@@ -797,19 +658,11 @@
         },
         "packaging": {
             "hashes": [
-<<<<<<< HEAD
-                "sha256:2ddfb553fdf02fb784c234c7ba6ccc288296ceabec964ad2eae3777778130bc5",
-                "sha256:eb82c5e3e56209074766e6885bb04b8c38a0c015d0a30036ebe7ece34c9989e9"
-            ],
-            "markers": "python_version >= '3.7'",
-            "version": "==24.0"
-=======
-                "sha256:026ed72c8ed3fcce5bf8950572258698927fd1dbda10a5e981cdf0ac37f4f002",
-                "sha256:5b8f2217dbdbd2f7f384c41c628544e6d52f2d0f53c6d0c3ea61aa5d1d7ff124"
-            ],
-            "markers": "python_version >= '3.8'",
-            "version": "==24.1"
->>>>>>> 75f96f75
+                "sha256:714ac14496c3e68c99c29b00845f7a2b85f3bb6f1078fd9f72fd20f0570002b2",
+                "sha256:b6ad297f8907de0fa2fe1ccbd26fdaf387f5f47c7275fedf8cce89f99446cf97"
+            ],
+            "markers": "python_version >= '3.7'",
+            "version": "==23.0"
         },
         "pandocfilters": {
             "hashes": [
@@ -853,64 +706,31 @@
         },
         "prompt-toolkit": {
             "hashes": [
-<<<<<<< HEAD
-                "sha256:3527b7af26106cbc65a040bcc84839a3566ec1b051bb0bfe953631e704b0ff7d",
-                "sha256:a11a29cb3bf0a28a387fe5122cdb649816a957cd9261dcedf8c9f1fef33eacf6"
-            ],
-            "markers": "python_full_version >= '3.7.0'",
-            "version": "==3.0.43"
+                "sha256:6a2948ec427dfcc7c983027b1044b355db6aaa8be374f54ad2015471f7d81c5b",
+                "sha256:d5d73d4b5eb1a92ba884a88962b157f49b71e06c4348b417dd622b25cdd3800b"
+            ],
+            "markers": "python_version >= '3.7'",
+            "version": "==3.0.37"
         },
         "psutil": {
             "hashes": [
-                "sha256:02615ed8c5ea222323408ceba16c60e99c3f91639b07da6373fb7e6539abc56d",
-                "sha256:05806de88103b25903dff19bb6692bd2e714ccf9e668d050d144012055cbca73",
-                "sha256:26bd09967ae00920df88e0352a91cff1a78f8d69b3ecabbfe733610c0af486c8",
-                "sha256:27cc40c3493bb10de1be4b3f07cae4c010ce715290a5be22b98493509c6299e2",
-                "sha256:36f435891adb138ed3c9e58c6af3e2e6ca9ac2f365efe1f9cfef2794e6c93b4e",
-                "sha256:50187900d73c1381ba1454cf40308c2bf6f34268518b3f36a9b663ca87e65e36",
-                "sha256:611052c4bc70432ec770d5d54f64206aa7203a101ec273a0cd82418c86503bb7",
-                "sha256:6be126e3225486dff286a8fb9a06246a5253f4c7c53b475ea5f5ac934e64194c",
-                "sha256:7d79560ad97af658a0f6adfef8b834b53f64746d45b403f225b85c5c2c140eee",
-                "sha256:8cb6403ce6d8e047495a701dc7c5bd788add903f8986d523e3e20b98b733e421",
-                "sha256:8db4c1b57507eef143a15a6884ca10f7c73876cdf5d51e713151c1236a0e68cf",
-                "sha256:aee678c8720623dc456fa20659af736241f575d79429a0e5e9cf88ae0605cc81",
-                "sha256:bc56c2a1b0d15aa3eaa5a60c9f3f8e3e565303b465dbf57a1b730e7a2b9844e0",
-                "sha256:bd1184ceb3f87651a67b2708d4c3338e9b10c5df903f2e3776b62303b26cb631",
-                "sha256:d06016f7f8625a1825ba3732081d77c94589dca78b7a3fc072194851e88461a4",
-                "sha256:d16bbddf0693323b8c6123dd804100241da461e41d6e332fb0ba6058f630f8c8"
-            ],
-            "markers": "python_version >= '2.7' and python_version not in '3.0, 3.1, 3.2, 3.3, 3.4, 3.5'",
-            "version": "==5.9.8"
-=======
-                "sha256:0d7bfa67001d5e39d02c224b663abc33687405033a8c422d0d675a5a13361d10",
-                "sha256:1e1b29cb58080b1e69f207c893a1a7bf16d127a5c30c9d17a25a5d77792e5360"
-            ],
-            "markers": "python_full_version >= '3.7.0'",
-            "version": "==3.0.47"
-        },
-        "psutil": {
-            "hashes": [
-                "sha256:02b69001f44cc73c1c5279d02b30a817e339ceb258ad75997325e0e6169d8b35",
-                "sha256:1287c2b95f1c0a364d23bc6f2ea2365a8d4d9b726a3be7294296ff7ba97c17f0",
-                "sha256:1e7c870afcb7d91fdea2b37c24aeb08f98b6d67257a5cb0a8bc3ac68d0f1a68c",
-                "sha256:21f1fb635deccd510f69f485b87433460a603919b45e2a324ad65b0cc74f8fb1",
-                "sha256:33ea5e1c975250a720b3a6609c490db40dae5d83a4eb315170c4fe0d8b1f34b3",
-                "sha256:34859b8d8f423b86e4385ff3665d3f4d94be3cdf48221fbe476e883514fdb71c",
-                "sha256:5fd9a97c8e94059b0ef54a7d4baf13b405011176c3b6ff257c247cae0d560ecd",
-                "sha256:6ec7588fb3ddaec7344a825afe298db83fe01bfaaab39155fa84cf1c0d6b13c3",
-                "sha256:6ed2440ada7ef7d0d608f20ad89a04ec47d2d3ab7190896cd62ca5fc4fe08bf0",
-                "sha256:8faae4f310b6d969fa26ca0545338b21f73c6b15db7c4a8d934a5482faa818f2",
-                "sha256:a021da3e881cd935e64a3d0a20983bda0bb4cf80e4f74fa9bfcb1bc5785360c6",
-                "sha256:a495580d6bae27291324fe60cea0b5a7c23fa36a7cd35035a16d93bdcf076b9d",
-                "sha256:a9a3dbfb4de4f18174528d87cc352d1f788b7496991cca33c6996f40c9e3c92c",
-                "sha256:c588a7e9b1173b6e866756dde596fd4cad94f9399daf99ad8c3258b3cb2b47a0",
-                "sha256:e2e8d0054fc88153ca0544f5c4d554d42e33df2e009c4ff42284ac9ebdef4132",
-                "sha256:fc8c9510cde0146432bbdb433322861ee8c3efbf8589865c8bf8d21cb30c4d14",
-                "sha256:ffe7fc9b6b36beadc8c322f84e1caff51e8703b88eee1da46d1e3a6ae11b4fd0"
-            ],
-            "markers": "python_version >= '2.7' and python_version not in '3.0, 3.1, 3.2, 3.3, 3.4, 3.5'",
-            "version": "==6.0.0"
->>>>>>> 75f96f75
+                "sha256:149555f59a69b33f056ba1c4eb22bb7bf24332ce631c44a319cec09f876aaeff",
+                "sha256:16653106f3b59386ffe10e0bad3bb6299e169d5327d3f187614b1cb8f24cf2e1",
+                "sha256:3d7f9739eb435d4b1338944abe23f49584bde5395f27487d2ee25ad9a8774a62",
+                "sha256:3ff89f9b835100a825b14c2808a106b6fdcc4b15483141482a12c725e7f78549",
+                "sha256:54c0d3d8e0078b7666984e11b12b88af2db11d11249a8ac8920dd5ef68a66e08",
+                "sha256:54d5b184728298f2ca8567bf83c422b706200bcbbfafdc06718264f9393cfeb7",
+                "sha256:6001c809253a29599bc0dfd5179d9f8a5779f9dffea1da0f13c53ee568115e1e",
+                "sha256:68908971daf802203f3d37e78d3f8831b6d1014864d7a85937941bb35f09aefe",
+                "sha256:6b92c532979bafc2df23ddc785ed116fced1f492ad90a6830cf24f4d1ea27d24",
+                "sha256:852dd5d9f8a47169fe62fd4a971aa07859476c2ba22c2254d4a1baa4e10b95ad",
+                "sha256:9120cd39dca5c5e1c54b59a41d205023d436799b1c8c4d3ff71af18535728e94",
+                "sha256:c1ca331af862803a42677c120aff8a814a804e09832f166f226bfd22b56feee8",
+                "sha256:efeae04f9516907be44904cc7ce08defb6b665128992a56957abc9b61dca94b7",
+                "sha256:fd8522436a6ada7b4aad6638662966de0d61d241cb821239b2ae7013d41a43d4"
+            ],
+            "markers": "python_version >= '2.7' and python_version not in '3.0, 3.1, 3.2, 3.3'",
+            "version": "==5.9.4"
         },
         "ptyprocess": {
             "hashes": [
@@ -1121,20 +941,11 @@
         },
         "requests": {
             "hashes": [
-<<<<<<< HEAD
-                "sha256:58cd2187c01e70e6e26505bca751777aa9f2ee0b7f4300988b709f44e013003f",
-                "sha256:942c5a758f98d790eaed1a29cb6eefc7ffb0d1cf7af05c3d2791656dbd6ad1e1"
+                "sha256:64299f4909223da747622c030b781c0d7811e359c37124b4bd368fb8c6518baa",
+                "sha256:98b1b2782e3c6c4904938b84c0eb932721069dfdb9134313beff7c83c2df24bf"
             ],
             "index": "pypi",
-            "version": "==2.31.0"
-=======
-                "sha256:55365417734eb18255590a9ff9eb97e9e1da868d4ccd6402399eaf68af20a760",
-                "sha256:70761cfe03c773ceb22aa2f671b4757976145175cdfca038c02654d061d6dcc6"
-            ],
-            "index": "pypi",
-            "markers": "python_version >= '3.8'",
-            "version": "==2.32.3"
->>>>>>> 75f96f75
+            "version": "==2.28.2"
         },
         "rfc3339-validator": {
             "hashes": [
@@ -1259,19 +1070,11 @@
         },
         "s3transfer": {
             "hashes": [
-<<<<<<< HEAD
-                "sha256:368ac6876a9e9ed91f6bc86581e319be08188dc60d50e0d56308ed5765446283",
-                "sha256:c9e56cbe88b28d8e197cf841f1f0c130f246595e77ae5b5a05b69fe7cb83de76"
-            ],
-            "markers": "python_version >= '3.7'",
-            "version": "==0.8.2"
-=======
-                "sha256:0711534e9356d3cc692fdde846b4a1e4b0cb6519971860796e6bc4c7aea00ef6",
-                "sha256:eca1c20de70a39daee580aef4986996620f365c4e0fda6a86100231d62f1bf69"
-            ],
-            "markers": "python_version >= '3.8'",
-            "version": "==0.10.2"
->>>>>>> 75f96f75
+                "sha256:06176b74f3a15f61f1b4f25a1fc29a4429040b7647133a463da8fa5bd28d5ecd",
+                "sha256:2ed07d3866f523cc561bf4a00fc5535827981b117dd7876f036b0c1aca42c947"
+            ],
+            "markers": "python_version >= '3.7'",
+            "version": "==0.6.0"
         },
         "send2trash": {
             "hashes": [
@@ -1330,37 +1133,20 @@
         },
         "tornado": {
             "hashes": [
-<<<<<<< HEAD
-                "sha256:02ccefc7d8211e5a7f9e8bc3f9e5b0ad6262ba2fbb683a6443ecc804e5224ce0",
-                "sha256:10aeaa8006333433da48dec9fe417877f8bcc21f48dda8d661ae79da357b2a63",
-                "sha256:27787de946a9cffd63ce5814c33f734c627a87072ec7eed71f7fc4417bb16263",
-                "sha256:6f8a6c77900f5ae93d8b4ae1196472d0ccc2775cc1dfdc9e7727889145c45052",
-                "sha256:71ddfc23a0e03ef2df1c1397d859868d158c8276a0603b96cf86892bff58149f",
-                "sha256:72291fa6e6bc84e626589f1c29d90a5a6d593ef5ae68052ee2ef000dfd273dee",
-                "sha256:88b84956273fbd73420e6d4b8d5ccbe913c65d31351b4c004ae362eba06e1f78",
-                "sha256:e43bc2e5370a6a8e413e1e1cd0c91bedc5bd62a74a532371042a18ef19e10579",
-                "sha256:f0251554cdd50b4b44362f73ad5ba7126fc5b2c2895cc62b14a1c2d7ea32f212",
-                "sha256:f7894c581ecdcf91666a0912f18ce5e757213999e183ebfc2c3fdbf4d5bd764e",
-                "sha256:fd03192e287fbd0899dd8f81c6fb9cbbc69194d2074b38f384cb6fa72b80e9c2"
-            ],
-            "markers": "python_version >= '3.8'",
-            "version": "==6.4"
-=======
-                "sha256:163b0aafc8e23d8cdc3c9dfb24c5368af84a81e3364745ccb4427669bf84aec8",
-                "sha256:25486eb223babe3eed4b8aecbac33b37e3dd6d776bc730ca14e1bf93888b979f",
-                "sha256:454db8a7ecfcf2ff6042dde58404164d969b6f5d58b926da15e6b23817950fc4",
-                "sha256:613bf4ddf5c7a95509218b149b555621497a6cc0d46ac341b30bd9ec19eac7f3",
-                "sha256:6d5ce3437e18a2b66fbadb183c1d3364fb03f2be71299e7d10dbeeb69f4b2a14",
-                "sha256:8ae50a504a740365267b2a8d1a90c9fbc86b780a39170feca9bcc1787ff80842",
-                "sha256:92d3ab53183d8c50f8204a51e6f91d18a15d5ef261e84d452800d4ff6fc504e9",
-                "sha256:a02a08cc7a9314b006f653ce40483b9b3c12cda222d6a46d4ac63bb6c9057698",
-                "sha256:b24b8982ed444378d7f21d563f4180a2de31ced9d8d84443907a0a64da2072e7",
-                "sha256:d9a566c40b89757c9aa8e6f032bcdb8ca8795d7c1a9762910c722b1635c9de4d",
-                "sha256:e2e20b9113cd7293f164dc46fffb13535266e713cdb87bd2d15ddb336e96cfc4"
-            ],
-            "markers": "python_version >= '3.8'",
-            "version": "==6.4.1"
->>>>>>> 75f96f75
+                "sha256:1d54d13ab8414ed44de07efecb97d4ef7c39f7438cf5e976ccd356bebb1b5fca",
+                "sha256:20f638fd8cc85f3cbae3c732326e96addff0a15e22d80f049e00121651e82e72",
+                "sha256:5c87076709343557ef8032934ce5f637dbb552efa7b21d08e89ae7619ed0eb23",
+                "sha256:5f8c52d219d4995388119af7ccaa0bcec289535747620116a58d830e7c25d8a8",
+                "sha256:6fdfabffd8dfcb6cf887428849d30cf19a3ea34c2c248461e1f7d718ad30b66b",
+                "sha256:87dcafae3e884462f90c90ecc200defe5e580a7fbbb4365eda7c7c1eb809ebc9",
+                "sha256:9b630419bde84ec666bfd7ea0a4cb2a8a651c2d5cccdbdd1972a0c859dfc3c13",
+                "sha256:b8150f721c101abdef99073bf66d3903e292d851bee51910839831caba341a75",
+                "sha256:ba09ef14ca9893954244fd872798b4ccb2367c165946ce2dd7376aebdde8e3ac",
+                "sha256:d3a2f5999215a3a06a4fc218026cd84c61b8b2b40ac5296a6db1f1451ef04c1e",
+                "sha256:e5f923aa6a47e133d1cf87d60700889d7eae68988704e20c75fb2d65677a8e4b"
+            ],
+            "markers": "python_version >= '3.7'",
+            "version": "==6.2"
         },
         "traitlets": {
             "hashes": [
@@ -1375,24 +1161,8 @@
                 "sha256:5d2f2e240b86905e40944dd787db6da9263f0deabef1076ddaed797351ec0202",
                 "sha256:6b8cb66d960771ce5ff974e9dd45e38facb81718cc1e208b10b1baccbfdbee3b"
             ],
-            "markers": "python_version >= '3.8'",
-            "version": "==2.9.0.20240316"
-        },
-        "typing-extensions": {
-            "hashes": [
-<<<<<<< HEAD
-                "sha256:83f085bd5ca59c80295fc2a82ab5dac679cbe02b9f33f7d83af68e241bea51b0",
-                "sha256:c1f94d72897edaf4ce775bb7558d5b79d8126906a14ea5ed1635921406c0387a"
-            ],
-            "markers": "python_version < '3.10'",
-            "version": "==4.11.0"
-=======
-                "sha256:04e5ca0351e0f3f85c6853954072df659d0d13fac324d0072316b67d7794700d",
-                "sha256:1a7ead55c7e559dd4dee8856e3a88b41225abfe1ce8df57b7c13915fe121ffb8"
-            ],
-            "markers": "python_version < '3.10'",
-            "version": "==4.12.2"
->>>>>>> 75f96f75
+            "markers": "python_version >= '3.7'",
+            "version": "==5.9.0"
         },
         "uri-template": {
             "hashes": [
@@ -1403,19 +1173,11 @@
         },
         "urllib3": {
             "hashes": [
-<<<<<<< HEAD
-                "sha256:34b97092d7e0a3a8cf7cd10e386f401b3737364026c45e622aa02903dffe0f07",
-                "sha256:f8ecc1bba5667413457c529ab955bf8c67b45db799d159066261719e328580a0"
+                "sha256:076907bf8fd355cde77728471316625a4d2f7e713c125f51953bb5b3eecf4f72",
+                "sha256:75edcdc2f7d85b137124a6c3c9fc3933cdeaa12ecb9a6a959f22797a0feca7e1"
             ],
             "markers": "python_version >= '2.7' and python_version not in '3.0, 3.1, 3.2, 3.3, 3.4, 3.5'",
-            "version": "==1.26.18"
-=======
-                "sha256:37a0344459b199fce0e80b0d3569837ec6b6937435c5244e7fd73fa6006830f3",
-                "sha256:3e3d753a8618b86d7de333b4223005f68720bcd6a7d2bcb9fbd2229ec7c1e429"
-            ],
-            "markers": "python_version >= '2.7' and python_version not in '3.0, 3.1, 3.2, 3.3, 3.4, 3.5'",
-            "version": "==1.26.19"
->>>>>>> 75f96f75
+            "version": "==1.26.14"
         },
         "wcwidth": {
             "hashes": [
@@ -1426,17 +1188,10 @@
         },
         "webcolors": {
             "hashes": [
-<<<<<<< HEAD
-                "sha256:29bc7e8752c0a1bd4a1f03c14d6e6a72e93d82193738fa860cbff59d0fcc11bf",
-                "sha256:c225b674c83fa923be93d235330ce0300373d02885cef23238813b0d5668304a"
-            ],
-            "version": "==1.13"
-=======
-                "sha256:1d160d1de46b3e81e58d0a280d0c78b467dc80f47294b91b1ad8029d2cedb55b",
-                "sha256:8cf5bc7e28defd1d48b9e83d5fc30741328305a8195c29a8e668fa45586568a1"
-            ],
-            "version": "==24.6.0"
->>>>>>> 75f96f75
+                "sha256:16d043d3a08fd6a1b1b7e3e9e62640d09790dce80d2bdd4792a175b35fe794a9",
+                "sha256:d98743d81d498a2d3eaf165196e65481f0d2ea85281463d856b1e51b09f62dce"
+            ],
+            "version": "==1.12"
         },
         "webencodings": {
             "hashes": [
@@ -1455,19 +1210,11 @@
         },
         "zipp": {
             "hashes": [
-<<<<<<< HEAD
-                "sha256:206f5a15f2af3dbaee80769fb7dc6f249695e940acca08dfb2a4769fe61e538b",
-                "sha256:2884ed22e7d8961de1c9a05142eb69a247f120291bc0206a00a7642f09b5b715"
-            ],
-            "markers": "python_version >= '3.8'",
-            "version": "==3.18.1"
-=======
-                "sha256:bf1dcf6450f873a13e952a29504887c89e6de7506209e5b1bcc3460135d4de19",
-                "sha256:f091755f667055f2d02b32c53771a7a6c8b47e1fdbc4b72a8b9072b3eef8015c"
-            ],
-            "markers": "python_version >= '3.8'",
-            "version": "==3.19.2"
->>>>>>> 75f96f75
+                "sha256:188834565033387710d046e3fe96acfc9b5e86cbca7f39ff69cf21a4128198b7",
+                "sha256:9e5421e176ef5ab4c0ad896624e87a7b2f07aca746c9b2aa305952800cb8eecb"
+            ],
+            "markers": "python_version >= '3.7'",
+            "version": "==3.14.0"
         }
     },
     "develop": {
@@ -1489,35 +1236,19 @@
         },
         "backports.tarfile": {
             "hashes": [
-<<<<<<< HEAD
-                "sha256:73e0179647803d3726d82e76089d01d8549ceca9bace469953fcb4d97cf2d417",
-                "sha256:9c2ef9696cb73374f7164e17fc761389393ca76777036f5aad42e8b93fcd8009"
-            ],
-            "markers": "python_version < '3.12'",
-            "version": "==1.1.1"
+                "sha256:1a1a85c1595e07d8db14c5f09f09e6433502c51c595970edc090551f0db99414",
+                "sha256:33c16e3353dbd13028ab4799a0f89a83f113405c766e9c122df8a06f5b85b3f4"
+            ],
+            "markers": "python_version >= '3.7'",
+            "version": "==6.0.0"
         },
         "certifi": {
             "hashes": [
-                "sha256:0569859f95fc761b18b45ef421b1290a0f65f147e92a1e5eb3e635f9a5e4e66f",
-                "sha256:dc383c07b76109f368f6106eee2b593b04a011ea4d55f652c6ca24a754d1cdd1"
+                "sha256:35824b4c3a97115964b408844d64aa14db1cc518f6562e8d7261699d1350a9e3",
+                "sha256:4ad3232f5e926d6718ec31cfc1fcadfde020920e278684144551c91769c7bc18"
             ],
             "markers": "python_version >= '3.6'",
-            "version": "==2024.2.2"
-=======
-                "sha256:77e284d754527b01fb1e6fa8a1afe577858ebe4e9dad8919e34c862cb399bc34",
-                "sha256:d75e02c268746e1b8144c278978b6e98e85de6ad16f8e4b0844a154557eca991"
-            ],
-            "markers": "python_version < '3.12'",
-            "version": "==1.2.0"
-        },
-        "certifi": {
-            "hashes": [
-                "sha256:3cd43f1c6fa7dedc5899d69d3ad0398fd018ad1a17fba83ddaf78aa46c747516",
-                "sha256:ddc6c8ce995e6987e7faf5e3f1b02b302836a0e5d98ece18392cb1a36c72ad56"
-            ],
-            "markers": "python_version >= '3.6'",
-            "version": "==2024.6.2"
->>>>>>> 75f96f75
+            "version": "==2022.12.7"
         },
         "charset-normalizer": {
             "hashes": [
@@ -1633,20 +1364,11 @@
         },
         "flake8": {
             "hashes": [
-<<<<<<< HEAD
-                "sha256:33f96621059e65eec474169085dc92bf26e7b2d47366b70be2f67ab80dc25132",
-                "sha256:a6dfbb75e03252917f2473ea9653f7cd799c3064e54d4c8140044c5c065f53c3"
+                "sha256:3833794e27ff64ea4e9cf5d410082a8b97ff1a06c16aa3d2027339cd0f1195c7",
+                "sha256:c61007e76655af75e6785a931f452915b371dc48f56efd765247c8fe68f2b181"
             ],
             "index": "pypi",
-            "version": "==7.0.0"
-=======
-                "sha256:2e416edcc62471a64cea09353f4e7bdba32aeb079b6e360554c659a122b1bc6a",
-                "sha256:48a07b626b55236e0fb4784ee69a465fbf59d79eec1f5b4785c3d3bc57d17aa5"
-            ],
-            "index": "pypi",
-            "markers": "python_full_version >= '3.8.1'",
-            "version": "==7.1.0"
->>>>>>> 75f96f75
+            "version": "==6.0.0"
         },
         "idna": {
             "hashes": [
@@ -1666,20 +1388,11 @@
         },
         "importlib-metadata": {
             "hashes": [
-<<<<<<< HEAD
-                "sha256:30962b96c0c223483ed6cc7280e7f0199feb01a0e40cfae4d4450fc6fab1f570",
-                "sha256:b78938b926ee8d5f020fc4772d487045805a55ddbad2ecf21c6d60938dc7fcd2"
+                "sha256:7efb448ec9a5e313a57655d35aa54cd3e01b7e1fbcf72dce1bf06119420f5bad",
+                "sha256:e354bedeb60efa6affdcc8ae121b73544a7aa74156d047311948f6d711cd378d"
             ],
             "markers": "python_version < '3.10'",
-            "version": "==7.1.0"
-=======
-                "sha256:509ecb2ab77071db5137c655e24ceb3eee66e7bbc6574165d0d114d9fc4bbe68",
-                "sha256:ffef94b0b66046dd8ea2d619b701fe978d9264d38f3998bc4c27ec3b146a87c8"
-            ],
-            "index": "pypi",
-            "markers": "python_version >= '3.8'",
-            "version": "==7.2.1"
->>>>>>> 75f96f75
+            "version": "==6.0.0"
         },
         "iniconfig": {
             "hashes": [
@@ -1821,56 +1534,19 @@
         },
         "more-itertools": {
             "hashes": [
-<<<<<<< HEAD
-                "sha256:686b06abe565edfab151cb8fd385a05651e1fdf8f0a14191e4439283421f8684",
-                "sha256:8fccb480c43d3e99a00087634c06dd02b0d50fbf088b380de5a41a015ec239e1"
-            ],
-            "markers": "python_version >= '3.8'",
-            "version": "==10.2.0"
-=======
-                "sha256:e5d93ef411224fbcef366a6e8ddc4c5781bc6359d43412a65dd5964e46111463",
-                "sha256:ea6a02e24a9161e51faad17a8782b92a0df82c12c1c8886fec7f0c3fa1a1b320"
-            ],
-            "markers": "python_version >= '3.8'",
-            "version": "==10.3.0"
->>>>>>> 75f96f75
-        },
-        "nh3": {
-            "hashes": [
-                "sha256:0316c25b76289cf23be6b66c77d3608a4fdf537b35426280032f432f14291b9a",
-                "sha256:1a814dd7bba1cb0aba5bcb9bebcc88fd801b63e21e2450ae6c52d3b3336bc911",
-                "sha256:1aa52a7def528297f256de0844e8dd680ee279e79583c76d6fa73a978186ddfb",
-                "sha256:22c26e20acbb253a5bdd33d432a326d18508a910e4dcf9a3316179860d53345a",
-                "sha256:40015514022af31975c0b3bca4014634fa13cb5dc4dbcbc00570acc781316dcc",
-                "sha256:40d0741a19c3d645e54efba71cb0d8c475b59135c1e3c580f879ad5514cbf028",
-                "sha256:551672fd71d06cd828e282abdb810d1be24e1abb7ae2543a8fa36a71c1006fe9",
-                "sha256:66f17d78826096291bd264f260213d2b3905e3c7fae6dfc5337d49429f1dc9f3",
-                "sha256:85cdbcca8ef10733bd31f931956f7fbb85145a4d11ab9e6742bbf44d88b7e351",
-                "sha256:a3f55fabe29164ba6026b5ad5c3151c314d136fd67415a17660b4aaddacf1b10",
-                "sha256:b4427ef0d2dfdec10b641ed0bdaf17957eb625b2ec0ea9329b3d28806c153d71",
-                "sha256:ba73a2f8d3a1b966e9cdba7b211779ad8a2561d2dba9674b8a19ed817923f65f",
-                "sha256:c21bac1a7245cbd88c0b0e4a420221b7bfa838a2814ee5bb924e9c2f10a1120b",
-                "sha256:c551eb2a3876e8ff2ac63dff1585236ed5dfec5ffd82216a7a174f7c5082a78a",
-                "sha256:c790769152308421283679a142dbdb3d1c46c79c823008ecea8e8141db1a2062",
-                "sha256:d7a25fd8c86657f5d9d576268e3b3767c5cd4f42867c9383618be8517f0f022a"
-            ],
-            "version": "==0.2.17"
+                "sha256:250e83d7e81d0c87ca6bd942e6aeab8cc9daa6096d12c5308f3f92fa5e5c1f41",
+                "sha256:5a6257e40878ef0520b1803990e3e22303a41b5714006c32a3fd8304b26ea1ab"
+            ],
+            "markers": "python_version >= '3.7'",
+            "version": "==9.0.0"
         },
         "packaging": {
             "hashes": [
-<<<<<<< HEAD
-                "sha256:2ddfb553fdf02fb784c234c7ba6ccc288296ceabec964ad2eae3777778130bc5",
-                "sha256:eb82c5e3e56209074766e6885bb04b8c38a0c015d0a30036ebe7ece34c9989e9"
-            ],
-            "markers": "python_version >= '3.7'",
-            "version": "==24.0"
-=======
-                "sha256:026ed72c8ed3fcce5bf8950572258698927fd1dbda10a5e981cdf0ac37f4f002",
-                "sha256:5b8f2217dbdbd2f7f384c41c628544e6d52f2d0f53c6d0c3ea61aa5d1d7ff124"
-            ],
-            "markers": "python_version >= '3.8'",
-            "version": "==24.1"
->>>>>>> 75f96f75
+                "sha256:714ac14496c3e68c99c29b00845f7a2b85f3bb6f1078fd9f72fd20f0570002b2",
+                "sha256:b6ad297f8907de0fa2fe1ccbd26fdaf387f5f47c7275fedf8cce89f99446cf97"
+            ],
+            "markers": "python_version >= '3.7'",
+            "version": "==23.0"
         },
         "pkginfo": {
             "hashes": [
@@ -1890,19 +1566,11 @@
         },
         "pycodestyle": {
             "hashes": [
-<<<<<<< HEAD
-                "sha256:41ba0e7afc9752dfb53ced5489e89f8186be00e599e712660695b7a75ff2663f",
-                "sha256:44fe31000b2d866f2e41841b18528a505fbd7fef9017b04eff4e2648a0fadc67"
-            ],
-            "markers": "python_version >= '3.8'",
-            "version": "==2.11.1"
-=======
-                "sha256:442f950141b4f43df752dd303511ffded3a04c2b6fb7f65980574f0c31e6e79c",
-                "sha256:949a39f6b86c3e1515ba1787c2022131d165a8ad271b11370a8819aa070269e4"
-            ],
-            "markers": "python_version >= '3.8'",
-            "version": "==2.12.0"
->>>>>>> 75f96f75
+                "sha256:347187bdb476329d98f695c213d7295a846d1152ff4fe9bacb8a9590b8ee7053",
+                "sha256:8a4eaf0d0495c7395bdab3589ac2db602797d76207242c17d470186815706610"
+            ],
+            "markers": "python_version >= '3.6'",
+            "version": "==2.10.0"
         },
         "pyflakes": {
             "hashes": [
@@ -1922,20 +1590,18 @@
         },
         "pytest": {
             "hashes": [
-<<<<<<< HEAD
-                "sha256:1733f0620f6cda4095bbf0d9ff8022486e91892245bb9e7d5542c018f612f233",
-                "sha256:d507d4482197eac0ba2bae2e9babf0672eb333017bcedaa5fb1a3d42c1174b3f"
+                "sha256:c7c6ca206e93355074ae32f7403e8ea12163b1163c976fee7d4d84027c162be5",
+                "sha256:d45e0952f3727241918b8fd0f376f5ff6b301cc0777c6f9a556935c92d8a7d42"
             ],
             "index": "pypi",
-            "version": "==8.2.0"
-=======
-                "sha256:c434598117762e2bd304e526244f67bf66bbd7b5d6cf22138be51ff661980343",
-                "sha256:de4bb8104e201939ccdc688b27a89a7be2079b22e2bd2b07f806b6ba71117977"
-            ],
-            "index": "pypi",
-            "markers": "python_version >= '3.8'",
-            "version": "==8.2.2"
->>>>>>> 75f96f75
+            "version": "==7.2.1"
+        },
+        "pytz": {
+            "hashes": [
+                "sha256:01a0681c4b9684a28304615eba55d1ab31ae00bf68ec157ec3708a8182dbbcd0",
+                "sha256:78f4f37d8198e0627c5f1143240bb0206b8691d8d7ac6d78fee88b78733f8c4a"
+            ],
+            "version": "==2022.7.1"
         },
         "pyyaml": {
             "hashes": [
@@ -2005,20 +1671,11 @@
         },
         "requests": {
             "hashes": [
-<<<<<<< HEAD
-                "sha256:58cd2187c01e70e6e26505bca751777aa9f2ee0b7f4300988b709f44e013003f",
-                "sha256:942c5a758f98d790eaed1a29cb6eefc7ffb0d1cf7af05c3d2791656dbd6ad1e1"
+                "sha256:64299f4909223da747622c030b781c0d7811e359c37124b4bd368fb8c6518baa",
+                "sha256:98b1b2782e3c6c4904938b84c0eb932721069dfdb9134313beff7c83c2df24bf"
             ],
             "index": "pypi",
-            "version": "==2.31.0"
-=======
-                "sha256:55365417734eb18255590a9ff9eb97e9e1da868d4ccd6402399eaf68af20a760",
-                "sha256:70761cfe03c773ceb22aa2f671b4757976145175cdfca038c02654d061d6dcc6"
-            ],
-            "index": "pypi",
-            "markers": "python_version >= '3.8'",
-            "version": "==2.32.3"
->>>>>>> 75f96f75
+            "version": "==2.28.2"
         },
         "requests-toolbelt": {
             "hashes": [
@@ -2046,19 +1703,19 @@
         },
         "setuptools": {
             "hashes": [
-<<<<<<< HEAD
-                "sha256:6c1fccdac05a97e598fb0ae3bbed5904ccb317337a51139dcd51453611bbb987",
-                "sha256:c636ac361bc47580504644275c9ad802c50415c7522212252c033bd15f301f32"
-            ],
-            "markers": "python_version >= '3.8'",
-            "version": "==69.5.1"
-=======
-                "sha256:937a48c7cdb7a21eb53cd7f9b59e525503aa8abaf3584c730dc5f7a5bec3a650",
-                "sha256:a58a8fde0541dab0419750bcc521fbdf8585f6e5cb41909df3a472ef7b81ca95"
-            ],
-            "markers": "python_version >= '3.8'",
-            "version": "==70.1.1"
->>>>>>> 75f96f75
+                "sha256:e5fd0a713141a4a105412233c63dc4e17ba0090c8e8334594ac790ec97792330",
+                "sha256:f106dee1b506dee5102cc3f3e9e68137bbad6d47b616be7991714b0c62204251"
+            ],
+            "markers": "python_version >= '3.7'",
+            "version": "==67.4.0"
+        },
+        "six": {
+            "hashes": [
+                "sha256:1e61c37477a1626458e36f7b1d82aa5c9b094fa4802892072e49de9c60c4c926",
+                "sha256:8abb2f1d86890a2dfb989f9a77cfcfd3e47c2a354b01111771326f8aa26e0254"
+            ],
+            "markers": "python_version >= '2.7' and python_version not in '3.0, 3.1, 3.2, 3.3'",
+            "version": "==1.16.0"
         },
         "snowballstemmer": {
             "hashes": [
@@ -2134,36 +1791,26 @@
         },
         "twine": {
             "hashes": [
-<<<<<<< HEAD
-                "sha256:89b0cc7d370a4b66421cc6102f269aa910fe0f1861c124f573cf2ddedbc10cf4",
-                "sha256:a262933de0b484c53408f9edae2e7821c1c45a3314ff2df9bdd343aa7ab8edc0"
+                "sha256:929bc3c280033347a00f847236564d1c52a3e61b1ac2516c97c48f3ceab756d8",
+                "sha256:9e102ef5fdd5a20661eb88fad46338806c3bd32cf1db729603fe3697b1bc83c8"
             ],
             "index": "pypi",
-            "version": "==5.0.0"
+            "version": "==4.0.2"
         },
         "urllib3": {
             "hashes": [
-                "sha256:34b97092d7e0a3a8cf7cd10e386f401b3737364026c45e622aa02903dffe0f07",
-                "sha256:f8ecc1bba5667413457c529ab955bf8c67b45db799d159066261719e328580a0"
+                "sha256:076907bf8fd355cde77728471316625a4d2f7e713c125f51953bb5b3eecf4f72",
+                "sha256:75edcdc2f7d85b137124a6c3c9fc3933cdeaa12ecb9a6a959f22797a0feca7e1"
             ],
             "markers": "python_version >= '2.7' and python_version not in '3.0, 3.1, 3.2, 3.3, 3.4, 3.5'",
-            "version": "==1.26.18"
-=======
-                "sha256:215dbe7b4b94c2c50a7315c0275d2258399280fbb7d04182c7e55e24b5f93997",
-                "sha256:9aa0825139c02b3434d913545c7b847a21c835e11597f5255842d457da2322db"
-            ],
-            "index": "pypi",
-            "markers": "python_version >= '3.8'",
-            "version": "==5.1.1"
-        },
-        "urllib3": {
-            "hashes": [
-                "sha256:37a0344459b199fce0e80b0d3569837ec6b6937435c5244e7fd73fa6006830f3",
-                "sha256:3e3d753a8618b86d7de333b4223005f68720bcd6a7d2bcb9fbd2229ec7c1e429"
-            ],
-            "markers": "python_version >= '2.7' and python_version not in '3.0, 3.1, 3.2, 3.3, 3.4, 3.5'",
-            "version": "==1.26.19"
->>>>>>> 75f96f75
+            "version": "==1.26.14"
+        },
+        "webencodings": {
+            "hashes": [
+                "sha256:a0af1213f3c2226497a97e2b3aa01a7e4bee4f403f95be16fc9acd2947514a78",
+                "sha256:b36a1c245f2d304965eb4e0a82848379241dc04b865afcc4aab16748587e1923"
+            ],
+            "version": "==0.5.1"
         },
         "wheel": {
             "hashes": [
@@ -2171,27 +1818,15 @@
                 "sha256:55c570405f142630c6b9f72fe09d9b67cf1477fcf543ae5b8dcb1f5b7377da81"
             ],
             "index": "pypi",
-<<<<<<< HEAD
-=======
-            "markers": "python_version >= '3.8'",
->>>>>>> 75f96f75
-            "version": "==0.43.0"
+            "version": "==0.38.4"
         },
         "zipp": {
             "hashes": [
-<<<<<<< HEAD
-                "sha256:206f5a15f2af3dbaee80769fb7dc6f249695e940acca08dfb2a4769fe61e538b",
-                "sha256:2884ed22e7d8961de1c9a05142eb69a247f120291bc0206a00a7642f09b5b715"
-            ],
-            "markers": "python_version >= '3.8'",
-            "version": "==3.18.1"
-=======
-                "sha256:bf1dcf6450f873a13e952a29504887c89e6de7506209e5b1bcc3460135d4de19",
-                "sha256:f091755f667055f2d02b32c53771a7a6c8b47e1fdbc4b72a8b9072b3eef8015c"
-            ],
-            "markers": "python_version >= '3.8'",
-            "version": "==3.19.2"
->>>>>>> 75f96f75
+                "sha256:188834565033387710d046e3fe96acfc9b5e86cbca7f39ff69cf21a4128198b7",
+                "sha256:9e5421e176ef5ab4c0ad896624e87a7b2f07aca746c9b2aa305952800cb8eecb"
+            ],
+            "markers": "python_version >= '3.7'",
+            "version": "==3.14.0"
         }
     }
 }